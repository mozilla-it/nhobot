--- conflicted
+++ resolved
@@ -17,12 +17,9 @@
       APP_VERSION: ${APP_VERSION}
       APP_BRANCH: ${APP_BRANCH}
       APP_REVISION: ${APP_REVISION}
-<<<<<<< HEAD
       POSTGRES_DB: ${POSTGRES_DB}
       POSTGRES_USER: ${POSTGRES_USER}
       POSTGRES_PASSWORD: ${POSTGRES_PASSWORD}
-=======
->>>>>>> 3b053109
     volumes:
     - database_data:/var/lib/postgresql/data
   bot:
@@ -45,12 +42,9 @@
       APP_VERSION: ${APP_VERSION}
       APP_BRANCH: ${APP_BRANCH}
       APP_REVISION: ${APP_REVISION}
-<<<<<<< HEAD
       POSTGRES_DB: ${POSTGRES_DB}
       POSTGRES_USER: ${POSTGRES_USER}
       POSTGRES_PASSWORD: ${POSTGRES_PASSWORD}
-=======
->>>>>>> 3b053109
     volumes:
     - ${APP_PROJPATH}/bot/.env:/usr/src/app/.env
 volumes:
