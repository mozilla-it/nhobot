--- conflicted
+++ resolved
@@ -20,10 +20,8 @@
       APP_VERSION: ${APP_VERSION}
       APP_BRANCH: ${APP_BRANCH}
       APP_REVISION: ${APP_REVISION}
-<<<<<<< HEAD
-=======
       APP_CONTAINER_NAME: ${APP_CONTAINER_NAME}
->>>>>>> 7e5c3ae9
+
     volumes:
     - database_data:/var/lib/postgresql/data
   bot:
@@ -51,10 +49,7 @@
       APP_VERSION: ${APP_VERSION}
       APP_BRANCH: ${APP_BRANCH}
       APP_REVISION: ${APP_REVISION}
-<<<<<<< HEAD
-=======
       APP_CONTAINER_NAME: ${APP_CONTAINER_NAME}
->>>>>>> 7e5c3ae9
     volumes:
     - ${APP_PROJPATH}/bot/.env:/usr/src/app/.env
 networks:
